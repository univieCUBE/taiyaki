from glob import glob
import os
from setuptools import setup, find_packages
from setuptools.extension import Extension
import sys

import taiyaki

version = taiyaki.__version__


# Minimal list of requirements for the package to work once installed
# Used by pip
install_requires = [
    "h5py >= 2.2.1",
    "numpy >= 1.14.5",
    "biopython >= 1.63",
    "Cython >= 0.25.2",
    "ont_fast5_api >= 1.2.0",
    "matplotlib >= 2.0.0",
    "pysam >= 0.15.0",
    "scipy >= 1",
    "torch == 1.2"
]


#  Build extensions
try:
    import numpy as np
    from Cython.Build import cythonize
    extensions = cythonize([
        Extension("taiyaki.squiggle_match.squiggle_match",
                  [os.path.join("taiyaki/squiggle_match", "squiggle_match.pyx"),
                   os.path.join("taiyaki/squiggle_match", "c_squiggle_match.c")],
                  include_dirs=[np.get_include()],
                  extra_compile_args=["-O3", "-fopenmp", "-std=c99", "-march=native"],
                  extra_link_args=["-fopenmp"]),
        Extension("taiyaki.ctc.ctc", [os.path.join("taiyaki/ctc", "ctc.pyx"),
                                      os.path.join("taiyaki/ctc", "c_crf_flipflop.c"),
                                      os.path.join("taiyaki/ctc", "c_cat_mod_flipflop.c")],
                  include_dirs=[np.get_include()],
                  extra_compile_args=["-O3", "-fopenmp", "-std=c99", "-march=native"],
                  extra_link_args=["-fopenmp"])
    ])
except ImportError:
    extensions = []
    sys.stderr.write("WARNING: Numpy and Cython are required to build taiyaki extensions\n")
    if any([cmd in sys.argv for cmd in ["install", "build", "build_clib", "build_ext", "bdist_wheel"]]):
        raise


setup(
    name='taiyaki',
    version=version,
    description='Neural network model training for Nanopore base calling',
    maintainer='Tim Massingham',
    maintainer_email='tim.massingham@nanoporetech.com',
    url='http://www.nanoporetech.com',
    long_description="""Taiyaki is a library to support training and developing new base calling models
for Oxford Nanopore Technologies' sequencing platforms.""",

    classifiers=[
        'Development Status :: 3 - Alpha',
        'Environment :: Console',
        'Intended Audience :: Developers',
        'Intended Audience :: Science/Research',
        'Natural Language :: English',
        'Operating System :: Unix',
        'Programming Language :: Python :: 3 :: Only',
        'Topic :: Scientific/Engineering :: Artificial Intelligence',
        'Topic :: Scientific/Engineering :: Bio-Informatics',
        'Topic :: Scientific/Engineering :: Mathematics'
    ],

    packages=find_packages(exclude=["*.test", "*.test.*", "test.*", "test", "bin"]),
<<<<<<< HEAD
=======
    package_data={'configs': ['data/configs/*']},
>>>>>>> c955ba79
    exclude_package_data={'': ['*.hdf', '*.c', '*.h']},
    ext_modules=extensions,
    setup_requires=["pytest-runner", "pytest-xdist"],
    tests_require=["parameterized", "pytest"],
    install_requires=install_requires,
    dependency_links=[],
    zip_safe=False,
    scripts=[x for x in glob('bin/*.py')],

)<|MERGE_RESOLUTION|>--- conflicted
+++ resolved
@@ -73,10 +73,6 @@
     ],
 
     packages=find_packages(exclude=["*.test", "*.test.*", "test.*", "test", "bin"]),
-<<<<<<< HEAD
-=======
-    package_data={'configs': ['data/configs/*']},
->>>>>>> c955ba79
     exclude_package_data={'': ['*.hdf', '*.c', '*.h']},
     ext_modules=extensions,
     setup_requires=["pytest-runner", "pytest-xdist"],
